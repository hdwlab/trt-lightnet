--- conflicted
+++ resolved
@@ -73,11 +73,7 @@
 $ sudo apt install libgflags-dev
 $ sudo apt install libboost-all-dev
 $ sudo apt install libopencv-dev
-<<<<<<< HEAD
 $ sudo apt install libeigen3-dev
-=======
-$ sudo apt-get install libeigen3-dev
->>>>>>> 280345a7
 $ sudo apt install nlohmann-json3-dev
 ```
 
